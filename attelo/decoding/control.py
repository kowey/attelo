--- conflicted
+++ resolved
@@ -10,14 +10,9 @@
 import numpy as np
 
 from attelo.learning import (can_predict_proba)
-<<<<<<< HEAD
 from attelo.report import (Count, EduCount)
-from attelo.table import (for_attachment, for_labelling, UNRELATED)
-=======
-from attelo.report import Count
 from attelo.table import (for_attachment, for_labelling,
                           UNRELATED, UNLABELLED)
->>>>>>> 3fb11e06
 from attelo.util import truncate
 from .intra import (IntraInterPair, select_subgrouping)
 from .util import (DecoderException,
@@ -191,9 +186,6 @@
         return predictions
 
 
-<<<<<<< HEAD
-def count_correct_edges(dpack, predicted):
-=======
 def decode(mode, decoder, dpack, models):
     """
     Decode every instance in the attachment table (predicting
@@ -254,8 +246,7 @@
                              clobber=False)
 
 
-def count_correct(dpack, predicted):
->>>>>>> 3fb11e06
+def count_correct_edges(dpack, predicted):
     """basic eval: counting correct predicted edges (labelled or not)
     data contains the reference attachments
     labels the corresponding relations
